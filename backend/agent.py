--- conflicted
+++ resolved
@@ -557,11 +557,7 @@
     )
 
 # tools for the agent
-<<<<<<< HEAD
 tools = [retriever, memory_search, schedule_meeting, update_meeting, delete_meeting, find_meetings, download_resume, parse_datetime, get_portfolio_links, get_career_timeline, analyze_job_description]
-=======
-tools = [retriever, memory_search, schedule_meeting, update_meeting, delete_meeting, find_meetings, download_resume, parse_datetime]
->>>>>>> 7630e0fb
 
 model = ChatOpenAI(
     model="gpt-4o",              
